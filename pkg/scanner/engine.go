--- conflicted
+++ resolved
@@ -111,16 +111,14 @@
 	if opts.EnableXSS {
 		xssFindings, err := e.runXSS(ctx, scanID, injectionPoints, opts)
 		if err != nil {
-<<<<<<< HEAD
+
 			e.logger.Error(
 				"xss scanner failed",
 				logging.Fields{
 					"error": err,
 				},
 			)
-=======
 			e.logger.Error("xss scanner failed", logging.Fields{"error": err})
->>>>>>> 8b49abe8
 		} else {
 			findings = append(findings, xssFindings...)
 		}
@@ -129,16 +127,14 @@
 	if opts.EnableSQLi {
 		sqliFindings, err := e.runSQLi(ctx, scanID, injectionPoints, opts)
 		if err != nil {
-<<<<<<< HEAD
+
 			e.logger.Error(
 				"sqli scanner failed",
 				logging.Fields{
 					"error": err,
 				},
 			)
-=======
 			e.logger.Error("sqli scanner failed", logging.Fields{"error": err})
->>>>>>> 8b49abe8
 		} else {
 			findings = append(findings, sqliFindings...)
 		}
@@ -147,16 +143,14 @@
 	if opts.EnableSSRF {
 		ssrfFindings, err := e.runSSRF(ctx, scanID, injectionPoints, opts)
 		if err != nil {
-<<<<<<< HEAD
+
 			e.logger.Error(
 				"ssrf scanner failed",
 				logging.Fields{
 					"error": err,
 				},
 			)
-=======
 			e.logger.Error("ssrf scanner failed", logging.Fields{"error": err})
->>>>>>> 8b49abe8
 		} else {
 			findings = append(findings, ssrfFindings...)
 		}
@@ -164,7 +158,6 @@
 
 	summary := fmt.Sprintf("findings=%d", len(findings))
 	if err := e.store.UpdateScanStatus(ctx, scanID, "completed", summary, true); err != nil {
-<<<<<<< HEAD
 		e.logger.Warn(
 			"failed to update scan status",
 			logging.Fields{
@@ -180,17 +173,15 @@
 			"findings": len(findings),
 		},
 	)
-=======
 		e.logger.Warn("failed to update scan status", logging.Fields{"error": err})
 	}
 
 	e.logger.Info("scan completed", logging.Fields{"scan_id": scanID, "findings": len(findings)})
->>>>>>> 8b49abe8
 	return nil
 }
 
 func (e *Engine) runXSS(ctx context.Context, scanID int64, points []injectionPoint, opts Options) ([]Finding, error) {
-<<<<<<< HEAD
+
 	e.logger.Info(
 		"running xss scanner",
 		logging.Fields{
@@ -198,7 +189,6 @@
 		},
 	)
 	payloadList := loadXSSPayloads()
-=======
 	e.logger.Info("running xss scanner", logging.Fields{"surface": len(points)})
 	payloadList := loadXSSPayloads()
 
@@ -209,7 +199,6 @@
 		"<img src=x onerror=alert(1)>",
 		"<svg/onload=alert(1)>",
 	}
->>>>>>> 8b49abe8
 
 	findings := make([]Finding, 0)
 
@@ -218,16 +207,11 @@
 			return findings, err
 		}
 
-<<<<<<< HEAD
-=======
-
->>>>>>> 8b49abe8
+
 		for _, payload := range payloadList {
 			value := combineWithPayload(point.BaseValue, payload)
 			template := point.templateForValue(value)
 			evaluator := func(resp *responsePayload) (bool, string) {
-<<<<<<< HEAD
-=======
 
 		for _, payload := range payloadList {
 		for _, payload := range payloads {
@@ -235,7 +219,6 @@
 			template := point.templateForValue(value)
 			result, err := e.sendAndEvaluate(ctx, scanID, template, opts.UserAgent, func(resp *responsePayload) (bool, string) {
 
->>>>>>> 8b49abe8
 				return detectXSS(resp, payload)
 			}
 			result, err := e.sendAndEvaluate(ctx, scanID, template, opts.UserAgent, evaluator)
@@ -268,16 +251,15 @@
 				)
 				findings = append(findings, finding)
 				if err := e.persistFinding(ctx, scanID, finding); err != nil {
-<<<<<<< HEAD
+
 					e.logger.Warn(
 						"persist finding failed",
 						logging.Fields{
 							"error": err,
 						},
 					)
-=======
+
 					e.logger.Warn("persist finding failed", logging.Fields{"error": err})
->>>>>>> 8b49abe8
 				}
 				break
 			}
@@ -322,7 +304,6 @@
 
 		baseline, err := e.measureLatency(ctx, scanID, point.templateForValue(point.BaseValue), opts.UserAgent, 2)
 		if err != nil {
-<<<<<<< HEAD
 			e.logger.Debug(
 				"baseline measurement failed",
 				logging.Fields{
@@ -331,9 +312,8 @@
 					"error":     err,
 				},
 			)
-=======
+
 			e.logger.Debug("baseline measurement failed", logging.Fields{"parameter": point.Name, "source": point.Source, "error": err})
->>>>>>> 8b49abe8
 			baseline = 0
 		}
 
@@ -341,13 +321,11 @@
 		for _, payload := range errorPayloads {
 			value := combineWithPayload(point.BaseValue, payload)
 			template := point.templateForValue(value)
-<<<<<<< HEAD
+
 			evaluator := func(resp *responsePayload) (bool, string) {
-=======
 
 			evaluator := func(resp *responsePayload) (bool, string) {
 			result, err := e.sendAndEvaluate(ctx, scanID, template, opts.UserAgent, func(resp *responsePayload) (bool, string) {
->>>>>>> 8b49abe8
 				return detectSQLError(resp, keywords)
 			}
 			result, err := e.sendAndEvaluate(ctx, scanID, template, opts.UserAgent, evaluator)
@@ -503,14 +481,12 @@
 				)
 				findings = append(findings, finding)
 				if err := e.persistFinding(ctx, scanID, finding); err != nil {
-<<<<<<< HEAD
 					e.logger.Warn(
 						"persist finding failed",
 						logging.Fields{
 							"error": err,
 						},
 					)
-=======
 					e.logger.Warn("persist finding failed", logging.Fields{"error": err})
 				}
 				break
@@ -574,7 +550,6 @@
 				findings = append(findings, finding)
 				if err := e.persistFinding(ctx, scanID, finding); err != nil {
 					e.logger.Warn("persist finding failed", logging.Fields{"error": err})
->>>>>>> 8b49abe8
 				}
 				break
 			}
@@ -588,7 +563,7 @@
 	return findings, nil
 }
 
-<<<<<<< HEAD
+
 func (e *Engine) runSSRF(ctx context.Context, scanID int64, points []injectionPoint, opts Options) ([]Finding, error) {
 	domain := strings.TrimSpace(opts.OOBDomain)
 	if domain == "" {
@@ -663,7 +638,6 @@
 			}
 		}
 	}
-=======
 type requestTemplate struct {
 	Method  string
 	URL     string
@@ -704,13 +678,11 @@
 	Body       []byte
 	Latency    time.Duration
 }
->>>>>>> 8b49abe8
 
 type evaluationResult struct {
 	Evidence string
 }
 
-<<<<<<< HEAD
 type requestTemplate struct {
 	Method  string
 	URL     string
@@ -729,12 +701,10 @@
 	Evidence string
 }
 
-=======
 type evaluationResult struct {
 	Evidence string
 }
 
->>>>>>> 8b49abe8
 type injectionLocation string
 
 const (
